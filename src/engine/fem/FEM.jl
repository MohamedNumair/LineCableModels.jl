--- conflicted
+++ resolved
@@ -43,12 +43,7 @@
 using Measurements
 using LinearAlgebra
 using Colors
-<<<<<<< HEAD
-using GeometryBasics
-
-=======
 using Makie: Point, Point2f # otherwise will require adding GeometryBasics as a dependency
->>>>>>> 6d3c58cb
 # FEM specific dependencies
 using Gmsh
 using GetDP
