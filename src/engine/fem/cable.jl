"""
Cable geometry creation functions for the FEMTools.jl module.
These functions handle the creation of cable components.
"""

"""
$(TYPEDSIGNATURES)

Create the cable geometry for all cables in the system.

# Arguments

- `workspace`: The [`FEMWorkspace`](@ref) containing the model parameters.

# Returns

- Nothing. Updates the conductors and insulators vectors in the workspace.

# Examples

```julia
$(FUNCTIONNAME)(workspace)
```
"""
function make_cable_geometry(workspace::FEMWorkspace)

	# Get the cable system
	cable_system = workspace.problem_def.system

	# Process each cable in the system
	for (cable_idx, cable_position) in enumerate(cable_system.cables)
		@info "Processing cable $(cable_idx) at position ($(cable_position.horz), $(cable_position.vert))"

		# Get the cable design
		cable_design = cable_position.design_data

		# Get the phase assignments
		phase_assignments = cable_position.conn

		# Process each component in the cable
		for (comp_idx, component) in enumerate(cable_design.components)
			# Get the component ID
			comp_id = component.id

			# Get the phase assignment for this component
			phase = comp_idx <= length(phase_assignments) ? phase_assignments[comp_idx] : 0

			@debug "Processing component $(comp_id) (phase $(phase))"

			# Process conductor group
			if !isnothing(component.conductor_group)
				@debug "Processing conductor group for component $(comp_id)"

				# Process each layer in the conductor group
				for (layer_idx, layer) in enumerate(component.conductor_group.layers)
					@debug "Processing conductor layer $(layer_idx)"

					# Create the cable part
					_make_cablepart!(
						workspace,
						layer,
						cable_idx,
						comp_idx,
						comp_id,
						phase,
						layer_idx,
					)
				end
			end

			# Process insulator group
			if !isnothing(component.insulator_group)
				@debug "Processing insulator group for component $(comp_id)"

				# Process each layer in the insulator group
				for (layer_idx, layer) in enumerate(component.insulator_group.layers)
					@debug "Processing insulator layer $(layer_idx)"

					# Create the cable part
					_make_cablepart!(
						workspace,
						layer,
						cable_idx,
						comp_idx,
						comp_id,
						phase,
						layer_idx,
					)
				end
			end
		end
	end

	@info "Cable geometry created"
end

"""
$(TYPEDSIGNATURES)

Create a cable part entity for all tubular shapes.

# Arguments

- `workspace`: The [`FEMWorkspace`](@ref) containing the model parameters.
- `part`: The [`AbstractCablePart`](@ref) to create.
- `cable_idx`: The index of the cable.
- `comp_idx`: The index of the component.
- `comp_id`: The ID of the component.
- `phase`: The phase assignment.
- `layer_idx`: The index of the layer.

# Returns

- Nothing. Updates the conductors or insulators vector in the workspace.

# Examples

```julia
$(FUNCTIONNAME)(workspace, part, 1, 1, "core", 1, 1)
```
"""
function _make_cablepart!(workspace::FEMWorkspace, part::AbstractCablePart,
	cable_idx::Int, comp_idx::Int, comp_id::String,
	phase::Int, layer_idx::Int)

	# Get the cable definition
	cable_position = workspace.problem_def.system.cables[cable_idx]

	# Get the center coordinates
	x_center = to_nominal(cable_position.horz)
	y_center = to_nominal(cable_position.vert)

	# Determine material group directly from part type
	material_group = get_material_group(part)

	# Get or register material ID
	material_id = get_or_register_material_id(workspace, part.material_props)

	# Create physical tag with new encoding scheme
	physical_group_tag = encode_physical_group_tag(
		1,              # Surface type 1 = cable component
		cable_idx,      # Cable number
		comp_idx,       # Component number
		material_group, # Material group from part type
		material_id,     # Material ID from registry
	)

	# Create physical name
	part_type = lowercase(string(nameof(typeof(part))))
	elementary_name = create_cable_elementary_name(
		cable_idx = cable_idx,
		component_id = comp_id,
		group_type = material_group,
		part_type = part_type,
		layer_idx = layer_idx,
		phase = phase,
	)

	# Extract parameters
	radius_in = to_nominal(part.radius_in)
	radius_ext = to_nominal(part.radius_ext)

	# Calculate mesh size for this part
	if part isa AbstractConductorPart
		num_elements = workspace.formulation.elements_per_length_conductor
	elseif part isa Insulator
		num_elements = workspace.formulation.elements_per_length_insulator
	elseif part isa Semicon
		num_elements = workspace.formulation.elements_per_length_semicon
	end

	mesh_size_current =
		_calc_mesh_size(radius_in, radius_ext, part.material_props, num_elements, workspace)

	# Calculate mesh size for the next part
	num_layers =
		length(cable_position.design_data.components[comp_idx].conductor_group.layers)
	next_part =
		layer_idx < num_layers ?
		cable_position.design_data.components[comp_idx].conductor_group.layers[layer_idx+1] :
		nothing

	if !isnothing(next_part)
		next_radius_in = to_nominal(next_part.radius_in)
		next_radius_ext = to_nominal(next_part.radius_ext)
		mesh_size_next = _calc_mesh_size(
			next_radius_in,
			next_radius_ext,
			next_part.material_props,
			num_elements,
			workspace,
		)
		if next_part isa Insulator
			mesh_size = min(mesh_size_current, mesh_size_next)
		else
			mesh_size = max(mesh_size_current, mesh_size_next)
		end
	else
		mesh_size = mesh_size_current
	end

	num_points_circumference = workspace.formulation.points_per_circumference

	# Create annular shape and assign marker
	if radius_in ≈ 0
		# Solid disk
		_, _, marker, _ =
			draw_disk(x_center, y_center, radius_ext, mesh_size, num_points_circumference)
	else
		# Annular shape
		_, _, marker, _ = draw_annular(
			x_center,
			y_center,
			radius_in,
			radius_ext,
			mesh_size,
			num_points_circumference,
		)
	end

	# Create entity data
	core_data = CoreEntityData(physical_group_tag, elementary_name, mesh_size)
	entity_data = CablePartEntity(core_data, part)

	# Add to workspace in the unassigned container for subsequent processing
	workspace.unassigned_entities[marker] = entity_data

	# Add physical groups to the workspace
	register_physical_group!(workspace, physical_group_tag, part.material_props)



end

"""
$(TYPEDSIGNATURES)

Specialized method to create individual wire entities for `WireArray` parts.

# Arguments

- `workspace`: The [`FEMWorkspace`](@ref) containing the model parameters.
- `part`: The [`WireArray`](@ref)  to create.
- `cable_idx`: The index of the cable.
- `comp_idx`: The index of the component.
- `comp_id`: The ID of the component.
- `phase`: The phase assignment.
- `layer_idx`: The index of the layer.

# Returns

- Nothing. Updates the conductors vector in the workspace.

# Examples

```julia
$(FUNCTIONNAME)(workspace, part, 1, 1, "core", 1, 1)
```
"""
function _make_cablepart!(workspace::FEMWorkspace, part::WireArray,
	cable_idx::Int, comp_idx::Int, comp_id::String,
	phase::Int, layer_idx::Int)

	# Get the cable definition
	cable_position = workspace.problem_def.system.cables[cable_idx]

	# Get the center coordinates
	x_center = to_nominal(cable_position.horz)
	y_center = to_nominal(cable_position.vert)

	# Determine material group directly from part type
	material_group = get_material_group(part)

	# Get or register material ID
	material_id = get_or_register_material_id(workspace, part.material_props)

	# Create physical tag with new encoding scheme
	physical_group_tag = encode_physical_group_tag(
		1,              # Surface type 1 = cable component
		cable_idx,      # Cable number
		comp_idx,       # Component number
		material_group, # Material group from part type
		material_id,     # Material ID from registry
	)

	# -------- First handle the wires

	# Create physical name
	part_type = lowercase(string(nameof(typeof(part))))

	# Extract parameters
	radius_in = to_nominal(part.radius_in)
	radius_ext = to_nominal(part.radius_ext)

	radius_wire = to_nominal(part.radius_wire)
	num_wires = part.num_wires


	# Calculate mesh size for this part
	num_elements = workspace.formulation.elements_per_length_conductor
	mesh_size_current =
		_calc_mesh_size(radius_in, radius_ext, part.material_props, num_elements, workspace)

	# Calculate mesh size for the next part
	num_layers =
		length(cable_position.design_data.components[comp_idx].conductor_group.layers)
	next_part =
		layer_idx < num_layers ?
		cable_position.design_data.components[comp_idx].conductor_group.layers[layer_idx+1] :
		nothing

	if !isnothing(next_part)
		next_radius_in = to_nominal(next_part.radius_in)
		next_radius_ext = to_nominal(next_part.radius_ext)
		mesh_size_next = _calc_mesh_size(
			next_radius_in,
			next_radius_ext,
			next_part.material_props,
			num_elements,
			workspace,
		)
		mesh_size = max(mesh_size_current, mesh_size_next)
	else
		mesh_size = mesh_size_current
	end

	# A single wire without air gaps
	is_single_wire =
		(num_wires == 1) && (isnothing(next_part) || !(next_part isa WireArray))



	num_points_circumference = workspace.formulation.points_per_circumference

	# Calculate wire positions
	function _calc_wirearray_coords(
		num_wires::Number,
		# radius_wire::Number,
		radius_in::Number,
		radius_ext::Number;
		C = (0.0, 0.0),
	)
		wire_coords = []  # Global coordinates of all wires

		lay_radius = num_wires == 1 ? 0 : (radius_in + radius_ext) / 2

		# Calculate the angle between each wire
		angle_step = 2 * π / num_wires
		for i in 0:(num_wires-1)
			angle = i * angle_step
			x = C[1] + lay_radius * cos(angle)
			y = C[2] + lay_radius * sin(angle)
			push!(wire_coords, (x, y))  # Add wire center
		end
		return wire_coords
	end

	wire_positions =
		_calc_wirearray_coords(num_wires, radius_in, radius_ext, C = (x_center, y_center))

	# Create wires
	TOL = is_single_wire ? 0 : 5e-6 # Shrink the radius to avoid overlapping boundaries, this must be greater than Gmsh geometry tolerance
	for (wire_idx, (wx, wy)) in enumerate(wire_positions)

		_, _, marker, _ =
			draw_disk(wx, wy, radius_wire - TOL, mesh_size, num_points_circumference)

		# Create wire name
		elementary_name = create_cable_elementary_name(
			cable_idx = cable_idx,
			component_id = comp_id,
			group_type = material_group,
			part_type = part_type,
			layer_idx = layer_idx,
			phase = phase,
			wire_idx = wire_idx,
		)

		# Create entity data
		core_data = CoreEntityData(physical_group_tag, elementary_name, mesh_size)
		entity_data = CablePartEntity(core_data, part)

		# Add to workspace
		workspace.unassigned_entities[marker] = entity_data
	end
	# Add physical groups to the workspace
	register_physical_group!(workspace, physical_group_tag, part.material_props)

	# Handle WireArray outermost boundary
	mesh_size = (radius_ext - radius_in)
	if !(next_part isa WireArray) && !isnothing(next_part)
		# step_angle = 2 * pi / num_wires
		add_mesh_points(
			radius_in = radius_ext,
			radius_ext = radius_ext,
			theta_0 = 0,
			theta_1 = 2 * pi,
			mesh_size = mesh_size,
			num_points_ang = num_points_circumference,
			num_points_rad = 0,
			C = (x_center, y_center),
			theta_offset = 0, #step_angle / 2
		)
	end

	# Create air gaps for:
	# - Multiple wires (always)
	# - Single wire IF next part is a WireArray
	# Skip ONLY for single wire when next part is not a WireArray
	if !is_single_wire
		# Air gaps will be determined from the boolean fragmentation operation and do not need to be drawn. Only the markers are needed.
		markers_air_gap = get_air_gap_markers(num_wires, radius_wire, radius_in)

		# Adjust air gap markers to cable center
		for marker in markers_air_gap
			marker[1] += x_center
			marker[2] += y_center
		end

		# Determine material group - air gaps map to insulators
		material_group = 2

		# Get air material
		air_material = get_air_material(workspace)

		# Get or register material ID
		material_id = get_or_register_material_id(workspace, air_material)

		# Create physical tag with new encoding scheme
		physical_group_tag_air_gap = encode_physical_group_tag(
			1,              # Surface type 1 = cable component
			cable_idx,      # Cable number
			comp_idx,       # Component number
			material_group, # Material group from part type
			material_id,     # Material ID from registry
		)

		for marker in markers_air_gap
			# elementary names are not assigned to the air gaps because they are not drawn and appear as a result of the boolean operation
			core_data = CoreEntityData(physical_group_tag_air_gap, "", mesh_size)
			entity_data = SurfaceEntity(core_data, air_material)

			# Add to unassigned entities with type information
			workspace.unassigned_entities[marker] = entity_data
		end

		# Add physical groups to the workspace
		register_physical_group!(workspace, physical_group_tag_air_gap, air_material)
	end
end

"""
$(TYPEDSIGNATURES)

Specialized method to create the geometry for a `Sector` conductor.
"""
function _make_cablepart!(workspace::FEMWorkspace, part::Sector,
    cable_idx::Int, comp_idx::Int, comp_id::String,
    phase::Int, layer_idx::Int)

    # Get the cable's center coordinates from the workspace
    cable_position = workspace.problem_def.system.cables[cable_idx]
    x_center = to_nominal(cable_position.horz)
    y_center = to_nominal(cable_position.vert)

    # The vertices in the Sector object are already rotated and relative to the cable's origin.
    # We just need to translate them to the cable's position in the system.
<<<<<<< HEAD
    translated_vertices = [GeometryBasics.Point(v[1] + x_center, v[2] + y_center) for v in part.vertices]
=======
    translated_vertices = [Point(v[1] + x_center, v[2] + y_center) for v in part.vertices]
>>>>>>> 6d3c58cb

    # Calculate mesh size for this part
    num_elements = workspace.formulation.elements_per_length_conductor
    mesh_size = _calc_mesh_size(part.radius_in, part.radius_ext, part.material_props, num_elements, workspace)

    # Create the polygon in Gmsh
    @debug "the translated vertices are $translated_vertices \n they are of type $(typeof(translated_vertices))"
    surface_tag, marker = draw_polygon(translated_vertices, mesh_size)

    # --- The rest of this function is similar to the other _make_cablepart! methods ---

    # Get material group (1 for conductor)
    material_group = get_material_group(part)
    material_id = get_or_register_material_id(workspace, part.material_props)

    # Create physical tag
    physical_group_tag = encode_physical_group_tag(1, cable_idx, comp_idx, material_group, material_id)

    # Create a descriptive name for the entity
    elementary_name = create_cable_elementary_name(
        cable_idx=cable_idx, component_id=comp_id, group_type=material_group,
        part_type="sector", layer_idx=layer_idx, phase=phase
    )

    # Create the entity data and add it to the workspace's unassigned entities
    core_data = CoreEntityData(physical_group_tag, elementary_name, mesh_size)
    entity_data = CablePartEntity(core_data, part)
    workspace.unassigned_entities[marker] = entity_data

    # Register the physical group
    register_physical_group!(workspace, physical_group_tag, part.material_props)
end


"""
$(TYPEDSIGNATURES)

Specialized method to create the geometry for a `SectorInsulator`.
"""
function _make_cablepart!(workspace::FEMWorkspace, part::SectorInsulator,
    cable_idx::Int, comp_idx::Int, comp_id::String,
    phase::Int, layer_idx::Int)

    cable_position = workspace.problem_def.system.cables[cable_idx]
    x_center = to_nominal(cable_position.horz)
    y_center = to_nominal(cable_position.vert)

    # Translate the vertices for both outer and inner boundaries
<<<<<<< HEAD
    outer_vertices_translated = [GeometryBasics.Point(v[1] + x_center, v[2] + y_center) for v in part.outer_vertices]
    inner_vertices_translated = [GeometryBasics.Point(v[1] + x_center, v[2] + y_center) for v in part.inner_sector.vertices]
=======
    outer_vertices_translated = [Point(v[1] + x_center, v[2] + y_center) for v in part.outer_vertices]
    inner_vertices_translated = [Point(v[1] + x_center, v[2] + y_center) for v in part.inner_sector.vertices]
>>>>>>> 6d3c58cb

    # Calculate mesh size for this part
    num_elements = workspace.formulation.elements_per_length_insulator
    mesh_size = _calc_mesh_size(part.radius_in, part.radius_ext, part.material_props, num_elements, workspace)

    # Create the polygon with a hole using our new drawing primitive
    surface_tag, marker = draw_polygon_with_hole(outer_vertices_translated, inner_vertices_translated, mesh_size)

    # --- The rest is similar to the Sector method ---

    material_group = get_material_group(part)
    material_id = get_or_register_material_id(workspace, part.material_props)
    physical_group_tag = encode_physical_group_tag(1, cable_idx, comp_idx, material_group, material_id)

    elementary_name = create_cable_elementary_name(
        cable_idx=cable_idx, component_id=comp_id, group_type=material_group,
        part_type="sector_insulator", layer_idx=layer_idx, phase=phase
    )

    core_data = CoreEntityData(physical_group_tag, elementary_name, mesh_size)
    entity_data = CablePartEntity(core_data, part)
    workspace.unassigned_entities[marker] = entity_data

    register_physical_group!(workspace, physical_group_tag, part.material_props)
end<|MERGE_RESOLUTION|>--- conflicted
+++ resolved
@@ -465,11 +465,7 @@
 
     # The vertices in the Sector object are already rotated and relative to the cable's origin.
     # We just need to translate them to the cable's position in the system.
-<<<<<<< HEAD
-    translated_vertices = [GeometryBasics.Point(v[1] + x_center, v[2] + y_center) for v in part.vertices]
-=======
     translated_vertices = [Point(v[1] + x_center, v[2] + y_center) for v in part.vertices]
->>>>>>> 6d3c58cb
 
     # Calculate mesh size for this part
     num_elements = workspace.formulation.elements_per_length_conductor
@@ -518,13 +514,8 @@
     y_center = to_nominal(cable_position.vert)
 
     # Translate the vertices for both outer and inner boundaries
-<<<<<<< HEAD
-    outer_vertices_translated = [GeometryBasics.Point(v[1] + x_center, v[2] + y_center) for v in part.outer_vertices]
-    inner_vertices_translated = [GeometryBasics.Point(v[1] + x_center, v[2] + y_center) for v in part.inner_sector.vertices]
-=======
     outer_vertices_translated = [Point(v[1] + x_center, v[2] + y_center) for v in part.outer_vertices]
     inner_vertices_translated = [Point(v[1] + x_center, v[2] + y_center) for v in part.inner_sector.vertices]
->>>>>>> 6d3c58cb
 
     # Calculate mesh size for this part
     num_elements = workspace.formulation.elements_per_length_insulator
