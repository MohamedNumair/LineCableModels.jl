"""
Cable geometry creation functions for the FEMTools.jl module.
These functions handle the creation of cable components.
"""

"""
$(TYPEDSIGNATURES)

Create the cable geometry for all cables in the system.

# Arguments

- `workspace`: The [`FEMWorkspace`](@ref) containing the model parameters.

# Returns

- Nothing. Updates the conductors and insulators vectors in the workspace.

# Examples

```julia
$(FUNCTIONNAME)(workspace)
```
"""
function make_cable_geometry(workspace::FEMWorkspace)

	# Get the cable system
	cable_system = workspace.problem_def.system

	# Process each cable in the system
	for (cable_idx, cable_position) in enumerate(cable_system.cables)
		@info "Processing cable $(cable_idx) at position ($(cable_position.horz), $(cable_position.vert))"

		# Get the cable design
		cable_design = cable_position.design_data

		# Get the phase assignments
		phase_assignments = cable_position.conn

		# Process each component in the cable
		for (comp_idx, component) in enumerate(cable_design.components)
			# Get the component ID
			comp_id = component.id

			# Get the phase assignment for this component
			phase = comp_idx <= length(phase_assignments) ? phase_assignments[comp_idx] : 0

			@debug "Processing component $(comp_id) (phase $(phase))"

			# Process conductor group
			if !isnothing(component.conductor_group)
				@debug "Processing conductor group for component $(comp_id)"

				# Process each layer in the conductor group
				for (layer_idx, layer) in enumerate(component.conductor_group.layers)
					@debug "Processing conductor layer $(layer_idx)"

					# Create the cable part
					_make_cablepart!(
						workspace,
						layer,
						cable_idx,
						comp_idx,
						comp_id,
						phase,
						layer_idx,
					)
				end
			end

			# Process insulator group
			if !isnothing(component.insulator_group)
				@debug "Processing insulator group for component $(comp_id)"

				# Process each layer in the insulator group
				for (layer_idx, layer) in enumerate(component.insulator_group.layers)
					@debug "Processing insulator layer $(layer_idx)"

					# Create the cable part
					_make_cablepart!(
						workspace,
						layer,
						cable_idx,
						comp_idx,
						comp_id,
						phase,
						layer_idx,
					)
				end
			end
		end
	end

	@info "Cable geometry created"
end

"""
$(TYPEDSIGNATURES)

Create a cable part entity for all tubular shapes.

# Arguments

- `workspace`: The [`FEMWorkspace`](@ref) containing the model parameters.
- `part`: The [`AbstractCablePart`](@ref) to create.
- `cable_idx`: The index of the cable.
- `comp_idx`: The index of the component.
- `comp_id`: The ID of the component.
- `phase`: The phase assignment.
- `layer_idx`: The index of the layer.

# Returns

- Nothing. Updates the conductors or insulators vector in the workspace.

# Examples

```julia
$(FUNCTIONNAME)(workspace, part, 1, 1, "core", 1, 1)
```
"""
function _make_cablepart!(workspace::FEMWorkspace, part::AbstractCablePart,
	cable_idx::Int, comp_idx::Int, comp_id::String,
	phase::Int, layer_idx::Int)

	# Get the cable definition
	cable_position = workspace.problem_def.system.cables[cable_idx]

	# Get the center coordinates
	x_center = to_nominal(cable_position.horz)
	y_center = to_nominal(cable_position.vert)

	# Determine material group directly from part type
	material_group = get_material_group(part)

	# Get or register material ID
	material_id = get_or_register_material_id(workspace, part.material_props)

	# Create physical tag with new encoding scheme
	physical_group_tag = encode_physical_group_tag(
		1,              # Surface type 1 = cable component
		cable_idx,      # Cable number
		comp_idx,       # Component number
		material_group, # Material group from part type
		material_id,     # Material ID from registry
	)

	# Create physical name
	part_type = lowercase(string(nameof(typeof(part))))
	elementary_name = create_cable_elementary_name(
		cable_idx = cable_idx,
		component_id = comp_id,
		group_type = material_group,
		part_type = part_type,
		layer_idx = layer_idx,
		phase = phase,
	)

	# Extract parameters
	radius_in = to_nominal(part.radius_in)
	radius_ext = to_nominal(part.radius_ext)

	# Calculate mesh size for this part
	if part isa AbstractConductorPart
		num_elements = workspace.formulation.elements_per_length_conductor
	elseif part isa Insulator
		num_elements = workspace.formulation.elements_per_length_insulator
	elseif part isa Semicon
		num_elements = workspace.formulation.elements_per_length_semicon
	end

	mesh_size_current =
		_calc_mesh_size(radius_in, radius_ext, part.material_props, num_elements, workspace)

	# Calculate mesh size for the next part
	num_layers =
		length(cable_position.design_data.components[comp_idx].conductor_group.layers)
	next_part =
		layer_idx < num_layers ?
		cable_position.design_data.components[comp_idx].conductor_group.layers[layer_idx+1] :
		nothing

	if !isnothing(next_part)
		next_radius_in = to_nominal(next_part.radius_in)
		next_radius_ext = to_nominal(next_part.radius_ext)
		mesh_size_next = _calc_mesh_size(
			next_radius_in,
			next_radius_ext,
			next_part.material_props,
			num_elements,
			workspace,
		)
		if next_part isa Insulator
			mesh_size = min(mesh_size_current, mesh_size_next)
		else
			mesh_size = max(mesh_size_current, mesh_size_next)
		end
	else
		mesh_size = mesh_size_current
	end

	num_points_circumference = workspace.formulation.points_per_circumference

	# Create annular shape and assign marker
	if radius_in ≈ 0
		# Solid disk
		_, _, marker, _ =
			draw_disk(x_center, y_center, radius_ext, mesh_size, num_points_circumference)
	else
		# Annular shape
		_, _, marker, _ = draw_annular(
			x_center,
			y_center,
			radius_in,
			radius_ext,
			mesh_size,
			num_points_circumference,
		)
	end

	# Create entity data
	core_data = CoreEntityData(physical_group_tag, elementary_name, mesh_size)
	entity_data = CablePartEntity(core_data, part)

	# Add to workspace in the unassigned container for subsequent processing
	workspace.unassigned_entities[marker] = entity_data

	# Add physical groups to the workspace
	register_physical_group!(workspace, physical_group_tag, part.material_props)



end

"""
$(TYPEDSIGNATURES)

Specialized method to create individual wire entities for `WireArray` parts.

# Arguments

- `workspace`: The [`FEMWorkspace`](@ref) containing the model parameters.
- `part`: The [`WireArray`](@ref)  to create.
- `cable_idx`: The index of the cable.
- `comp_idx`: The index of the component.
- `comp_id`: The ID of the component.
- `phase`: The phase assignment.
- `layer_idx`: The index of the layer.

# Returns

- Nothing. Updates the conductors vector in the workspace.

# Examples

```julia
$(FUNCTIONNAME)(workspace, part, 1, 1, "core", 1, 1)
```
"""
function _make_cablepart!(workspace::FEMWorkspace, part::WireArray,
<<<<<<< HEAD
    cable_idx::Int, comp_idx::Int, comp_id::String,
    phase::Int, layer_idx::Int)

    # Get the cable definition
    cable_position = workspace.problem_def.system.cables[cable_idx]

    # Get the center coordinates
    x_center = cable_position.horz
    y_center = cable_position.vert

    # Determine material group directly from part type
    material_group = get_material_group(part)

    # Get or register material ID
    material_id = get_or_register_material_id(workspace, part.material_props)

    # Create physical tag with new encoding scheme
    physical_group_tag = encode_physical_group_tag(
        1,              # Surface type 1 = cable component
        cable_idx,      # Cable number
        comp_idx,       # Component number
        material_group, # Material group from part type
        material_id     # Material ID from registry
    )

    # -------- First handle the wires

    # Create physical name
    part_type = lowercase(string(nameof(typeof(part))))

    # Extract parameters
    radius_in = to_nominal(part.radius_in)
    radius_ext = to_nominal(part.radius_ext)

    radius_wire = to_nominal(part.radius_wire)
    num_wires = part.num_wires


    # Calculate mesh size for this part
    num_elements = workspace.formulation.elements_per_length_conductor
    mesh_size_current = _calc_mesh_size(radius_in, radius_ext, part.material_props, num_elements, workspace)

    # Calculate mesh size for the next part
    num_layers = length(cable_position.design_data.components[comp_idx].conductor_group.layers)
    next_part = layer_idx < num_layers ? cable_position.design_data.components[comp_idx].conductor_group.layers[layer_idx+1] : nothing

    if !isnothing(next_part)
        next_radius_in = to_nominal(next_part.radius_in)
        next_radius_ext = to_nominal(next_part.radius_ext)
        mesh_size_next = _calc_mesh_size(next_radius_in, next_radius_ext, next_part.material_props, num_elements, workspace)
        mesh_size = max(mesh_size_current, mesh_size_next)
    else
        mesh_size = mesh_size_current
    end

    # A single wire without air gaps
    is_single_wire = (num_wires == 1) && (isnothing(next_part) || !(next_part isa WireArray))



    num_points_circumference = workspace.formulation.points_per_circumference

    # Calculate wire positions
    function _calc_wirearray_coords(
        num_wires::Number,
        # radius_wire::Number,
        radius_in::Number,
        radius_ext::Number;
        C=(0.0, 0.0),
    )
        wire_coords = []  # Global coordinates of all wires
        lay_radius = num_wires == 1 ? 0 : (radius_in + radius_ext) / 2

        # Calculate the angle between each wire
        angle_step = 2 * π / num_wires
        for i in 0:num_wires-1
            angle = i * angle_step
            x = C[1] + lay_radius * cos(angle)
            y = C[2] + lay_radius * sin(angle)
            push!(wire_coords, (x, y))  # Add wire center
        end
        return wire_coords
    end

    wire_positions = _calc_wirearray_coords(num_wires, radius_in, radius_ext, C=(x_center, y_center))

    # Create wires
    TOL = is_single_wire ? 0 : 5e-6 # Shrink the radius to avoid overlapping boundaries, this must be greater than Gmsh geometry tolerance
    for (wire_idx, (wx, wy)) in enumerate(wire_positions)

        _, _, marker, _ = draw_disk(wx, wy, radius_wire - TOL, mesh_size, num_points_circumference)

        # Create wire name
        elementary_name = create_cable_elementary_name(
            cable_idx=cable_idx,
            component_id=comp_id,
            group_type=material_group,
            part_type=part_type,
            layer_idx=layer_idx,
            phase=phase,
            wire_idx=wire_idx
        )

        # Create entity data
        core_data = CoreEntityData(physical_group_tag, elementary_name, mesh_size)
        entity_data = CablePartEntity(core_data, part)

        # Add to workspace
        workspace.unassigned_entities[marker] = entity_data
    end
    # Add physical groups to the workspace
    register_physical_group!(workspace, physical_group_tag, part.material_props)

    # Handle WireArray outermost boundary
    mesh_size = (radius_ext - radius_in)
    if !(next_part isa WireArray) && !isnothing(next_part)
        # step_angle = 2 * pi / num_wires
        add_mesh_points(
            radius_in=radius_ext,
            radius_ext=radius_ext,
            theta_0=0,
            theta_1=2 * pi,
            mesh_size=mesh_size,
            num_points_ang=num_points_circumference,
            num_points_rad=0,
            C=(x_center, y_center),
            theta_offset=0 #step_angle / 2
        )
    end

    # Create air gaps for:
    # - Multiple wires (always)
    # - Single wire IF next part is a WireArray
    # Skip ONLY for single wire when next part is not a WireArray
    if !is_single_wire
        # Air gaps will be determined from the boolean fragmentation operation and do not need to be drawn. Only the markers are needed.
        markers_air_gap = get_air_gap_markers(num_wires, radius_wire, radius_in)

        # Adjust air gap markers to cable center
        for marker in markers_air_gap
            marker[1] += x_center
            marker[2] += y_center
        end

        # Determine material group - air gaps map to insulators
        material_group = 2

        # Get air material
        air_material = get_air_material(workspace)

        # Get or register material ID
        material_id = get_or_register_material_id(workspace, air_material)

        # Create physical tag with new encoding scheme
        physical_group_tag_air_gap = encode_physical_group_tag(
            1,              # Surface type 1 = cable component
            cable_idx,      # Cable number
            comp_idx,       # Component number
            material_group, # Material group from part type
            material_id     # Material ID from registry
        )

        for marker in markers_air_gap
            # elementary names are not assigned to the air gaps because they are not drawn and appear as a result of the boolean operation
            core_data = CoreEntityData(physical_group_tag_air_gap, "", mesh_size)
            entity_data = SurfaceEntity(core_data, air_material)

            # Add to unassigned entities with type information
            workspace.unassigned_entities[marker] = entity_data
        end

        # Add physical groups to the workspace
        register_physical_group!(workspace, physical_group_tag_air_gap, air_material)
    end
end

"""
$(TYPEDSIGNATURES)

Specialized method to create the geometry for a `Sector` conductor.
"""
function _make_cablepart!(workspace::FEMWorkspace, part::Sector,
    cable_idx::Int, comp_idx::Int, comp_id::String,
    phase::Int, layer_idx::Int)

    # Get the cable's center coordinates from the workspace
    cable_position = workspace.problem_def.system.cables[cable_idx]
    x_center = to_nominal(cable_position.horz)
    y_center = to_nominal(cable_position.vert)

    # The vertices in the Sector object are already rotated and relative to the cable's origin.
    # We just need to translate them to the cable's position in the system.
    translated_vertices = [GeometryBasics.Point(v[1] + x_center, v[2] + y_center) for v in part.vertices]

    # Calculate mesh size for this part
    num_elements = workspace.formulation.elements_per_length_conductor
    mesh_size = _calc_mesh_size(part.radius_in, part.radius_ext, part.material_props, num_elements, workspace)

    # Create the polygon in Gmsh
    @debug "the translated vertices are $translated_vertices \n they are of type $(typeof(translated_vertices))"
    surface_tag, marker = draw_polygon(translated_vertices, mesh_size)

    # --- The rest of this function is similar to the other _make_cablepart! methods ---

    # Get material group (1 for conductor)
    material_group = get_material_group(part)
    material_id = get_or_register_material_id(workspace, part.material_props)

    # Create physical tag
    physical_group_tag = encode_physical_group_tag(1, cable_idx, comp_idx, material_group, material_id)

    # Create a descriptive name for the entity
    elementary_name = create_cable_elementary_name(
        cable_idx=cable_idx, component_id=comp_id, group_type=material_group,
        part_type="sector", layer_idx=layer_idx, phase=phase
    )

    # Create the entity data and add it to the workspace's unassigned entities
    core_data = CoreEntityData(physical_group_tag, elementary_name, mesh_size)
    entity_data = CablePartEntity(core_data, part)
    workspace.unassigned_entities[marker] = entity_data

    # Register the physical group
    register_physical_group!(workspace, physical_group_tag, part.material_props)
end


"""
$(TYPEDSIGNATURES)

Specialized method to create the geometry for a `SectorInsulator`.
"""
function _make_cablepart!(workspace::FEMWorkspace, part::SectorInsulator,
    cable_idx::Int, comp_idx::Int, comp_id::String,
    phase::Int, layer_idx::Int)

    cable_position = workspace.problem_def.system.cables[cable_idx]
    x_center = to_nominal(cable_position.horz)
    y_center = to_nominal(cable_position.vert)

    # Translate the vertices for both outer and inner boundaries
    outer_vertices_translated = [GeometryBasics.Point(v[1] + x_center, v[2] + y_center) for v in part.outer_vertices]
    inner_vertices_translated = [GeometryBasics.Point(v[1] + x_center, v[2] + y_center) for v in part.inner_sector.vertices]

    # Calculate mesh size for this part
    num_elements = workspace.formulation.elements_per_length_insulator
    mesh_size = _calc_mesh_size(part.radius_in, part.radius_ext, part.material_props, num_elements, workspace)

    # Create the polygon with a hole using our new drawing primitive
    surface_tag, marker = draw_polygon_with_hole(outer_vertices_translated, inner_vertices_translated, mesh_size)

    # --- The rest is similar to the Sector method ---

    material_group = get_material_group(part)
    material_id = get_or_register_material_id(workspace, part.material_props)
    physical_group_tag = encode_physical_group_tag(1, cable_idx, comp_idx, material_group, material_id)

    elementary_name = create_cable_elementary_name(
        cable_idx=cable_idx, component_id=comp_id, group_type=material_group,
        part_type="sector_insulator", layer_idx=layer_idx, phase=phase
    )

    core_data = CoreEntityData(physical_group_tag, elementary_name, mesh_size)
    entity_data = CablePartEntity(core_data, part)
    workspace.unassigned_entities[marker] = entity_data

    register_physical_group!(workspace, physical_group_tag, part.material_props)
=======
	cable_idx::Int, comp_idx::Int, comp_id::String,
	phase::Int, layer_idx::Int)

	# Get the cable definition
	cable_position = workspace.problem_def.system.cables[cable_idx]

	# Get the center coordinates
	x_center = to_nominal(cable_position.horz)
	y_center = to_nominal(cable_position.vert)

	# Determine material group directly from part type
	material_group = get_material_group(part)

	# Get or register material ID
	material_id = get_or_register_material_id(workspace, part.material_props)

	# Create physical tag with new encoding scheme
	physical_group_tag = encode_physical_group_tag(
		1,              # Surface type 1 = cable component
		cable_idx,      # Cable number
		comp_idx,       # Component number
		material_group, # Material group from part type
		material_id,     # Material ID from registry
	)

	# -------- First handle the wires

	# Create physical name
	part_type = lowercase(string(nameof(typeof(part))))

	# Extract parameters
	radius_in = to_nominal(part.radius_in)
	radius_ext = to_nominal(part.radius_ext)

	radius_wire = to_nominal(part.radius_wire)
	num_wires = part.num_wires


	# Calculate mesh size for this part
	num_elements = workspace.formulation.elements_per_length_conductor
	mesh_size_current =
		_calc_mesh_size(radius_in, radius_ext, part.material_props, num_elements, workspace)

	# Calculate mesh size for the next part
	num_layers =
		length(cable_position.design_data.components[comp_idx].conductor_group.layers)
	next_part =
		layer_idx < num_layers ?
		cable_position.design_data.components[comp_idx].conductor_group.layers[layer_idx+1] :
		nothing

	if !isnothing(next_part)
		next_radius_in = to_nominal(next_part.radius_in)
		next_radius_ext = to_nominal(next_part.radius_ext)
		mesh_size_next = _calc_mesh_size(
			next_radius_in,
			next_radius_ext,
			next_part.material_props,
			num_elements,
			workspace,
		)
		mesh_size = max(mesh_size_current, mesh_size_next)
	else
		mesh_size = mesh_size_current
	end

	# A single wire without air gaps
	is_single_wire =
		(num_wires == 1) && (isnothing(next_part) || !(next_part isa WireArray))



	num_points_circumference = workspace.formulation.points_per_circumference

	# Calculate wire positions
	function _calc_wirearray_coords(
		num_wires::Number,
		# radius_wire::Number,
		radius_in::Number,
		radius_ext::Number;
		C = (0.0, 0.0),
	)
		wire_coords = []  # Global coordinates of all wires

		lay_radius = num_wires == 1 ? 0 : (radius_in + radius_ext) / 2

		# Calculate the angle between each wire
		angle_step = 2 * π / num_wires
		for i in 0:(num_wires-1)
			angle = i * angle_step
			x = C[1] + lay_radius * cos(angle)
			y = C[2] + lay_radius * sin(angle)
			push!(wire_coords, (x, y))  # Add wire center
		end
		return wire_coords
	end

	wire_positions =
		_calc_wirearray_coords(num_wires, radius_in, radius_ext, C = (x_center, y_center))

	# Create wires
	TOL = is_single_wire ? 0 : 5e-6 # Shrink the radius to avoid overlapping boundaries, this must be greater than Gmsh geometry tolerance
	for (wire_idx, (wx, wy)) in enumerate(wire_positions)

		_, _, marker, _ =
			draw_disk(wx, wy, radius_wire - TOL, mesh_size, num_points_circumference)

		# Create wire name
		elementary_name = create_cable_elementary_name(
			cable_idx = cable_idx,
			component_id = comp_id,
			group_type = material_group,
			part_type = part_type,
			layer_idx = layer_idx,
			phase = phase,
			wire_idx = wire_idx,
		)

		# Create entity data
		core_data = CoreEntityData(physical_group_tag, elementary_name, mesh_size)
		entity_data = CablePartEntity(core_data, part)

		# Add to workspace
		workspace.unassigned_entities[marker] = entity_data
	end
	# Add physical groups to the workspace
	register_physical_group!(workspace, physical_group_tag, part.material_props)

	# Handle WireArray outermost boundary
	mesh_size = (radius_ext - radius_in)
	if !(next_part isa WireArray) && !isnothing(next_part)
		# step_angle = 2 * pi / num_wires
		add_mesh_points(
			radius_in = radius_ext,
			radius_ext = radius_ext,
			theta_0 = 0,
			theta_1 = 2 * pi,
			mesh_size = mesh_size,
			num_points_ang = num_points_circumference,
			num_points_rad = 0,
			C = (x_center, y_center),
			theta_offset = 0, #step_angle / 2
		)
	end

	# Create air gaps for:
	# - Multiple wires (always)
	# - Single wire IF next part is a WireArray
	# Skip ONLY for single wire when next part is not a WireArray
	if !is_single_wire
		# Air gaps will be determined from the boolean fragmentation operation and do not need to be drawn. Only the markers are needed.
		markers_air_gap = get_air_gap_markers(num_wires, radius_wire, radius_in)

		# Adjust air gap markers to cable center
		for marker in markers_air_gap
			marker[1] += x_center
			marker[2] += y_center
		end

		# Determine material group - air gaps map to insulators
		material_group = 2

		# Get air material
		air_material = get_air_material(workspace)

		# Get or register material ID
		material_id = get_or_register_material_id(workspace, air_material)

		# Create physical tag with new encoding scheme
		physical_group_tag_air_gap = encode_physical_group_tag(
			1,              # Surface type 1 = cable component
			cable_idx,      # Cable number
			comp_idx,       # Component number
			material_group, # Material group from part type
			material_id,     # Material ID from registry
		)

		for marker in markers_air_gap
			# elementary names are not assigned to the air gaps because they are not drawn and appear as a result of the boolean operation
			core_data = CoreEntityData(physical_group_tag_air_gap, "", mesh_size)
			entity_data = SurfaceEntity(core_data, air_material)

			# Add to unassigned entities with type information
			workspace.unassigned_entities[marker] = entity_data
		end

		# Add physical groups to the workspace
		register_physical_group!(workspace, physical_group_tag_air_gap, air_material)
	end
>>>>>>> 36c45c1d
end<|MERGE_RESOLUTION|>--- conflicted
+++ resolved
@@ -258,275 +258,6 @@
 ```
 """
 function _make_cablepart!(workspace::FEMWorkspace, part::WireArray,
-<<<<<<< HEAD
-    cable_idx::Int, comp_idx::Int, comp_id::String,
-    phase::Int, layer_idx::Int)
-
-    # Get the cable definition
-    cable_position = workspace.problem_def.system.cables[cable_idx]
-
-    # Get the center coordinates
-    x_center = cable_position.horz
-    y_center = cable_position.vert
-
-    # Determine material group directly from part type
-    material_group = get_material_group(part)
-
-    # Get or register material ID
-    material_id = get_or_register_material_id(workspace, part.material_props)
-
-    # Create physical tag with new encoding scheme
-    physical_group_tag = encode_physical_group_tag(
-        1,              # Surface type 1 = cable component
-        cable_idx,      # Cable number
-        comp_idx,       # Component number
-        material_group, # Material group from part type
-        material_id     # Material ID from registry
-    )
-
-    # -------- First handle the wires
-
-    # Create physical name
-    part_type = lowercase(string(nameof(typeof(part))))
-
-    # Extract parameters
-    radius_in = to_nominal(part.radius_in)
-    radius_ext = to_nominal(part.radius_ext)
-
-    radius_wire = to_nominal(part.radius_wire)
-    num_wires = part.num_wires
-
-
-    # Calculate mesh size for this part
-    num_elements = workspace.formulation.elements_per_length_conductor
-    mesh_size_current = _calc_mesh_size(radius_in, radius_ext, part.material_props, num_elements, workspace)
-
-    # Calculate mesh size for the next part
-    num_layers = length(cable_position.design_data.components[comp_idx].conductor_group.layers)
-    next_part = layer_idx < num_layers ? cable_position.design_data.components[comp_idx].conductor_group.layers[layer_idx+1] : nothing
-
-    if !isnothing(next_part)
-        next_radius_in = to_nominal(next_part.radius_in)
-        next_radius_ext = to_nominal(next_part.radius_ext)
-        mesh_size_next = _calc_mesh_size(next_radius_in, next_radius_ext, next_part.material_props, num_elements, workspace)
-        mesh_size = max(mesh_size_current, mesh_size_next)
-    else
-        mesh_size = mesh_size_current
-    end
-
-    # A single wire without air gaps
-    is_single_wire = (num_wires == 1) && (isnothing(next_part) || !(next_part isa WireArray))
-
-
-
-    num_points_circumference = workspace.formulation.points_per_circumference
-
-    # Calculate wire positions
-    function _calc_wirearray_coords(
-        num_wires::Number,
-        # radius_wire::Number,
-        radius_in::Number,
-        radius_ext::Number;
-        C=(0.0, 0.0),
-    )
-        wire_coords = []  # Global coordinates of all wires
-        lay_radius = num_wires == 1 ? 0 : (radius_in + radius_ext) / 2
-
-        # Calculate the angle between each wire
-        angle_step = 2 * π / num_wires
-        for i in 0:num_wires-1
-            angle = i * angle_step
-            x = C[1] + lay_radius * cos(angle)
-            y = C[2] + lay_radius * sin(angle)
-            push!(wire_coords, (x, y))  # Add wire center
-        end
-        return wire_coords
-    end
-
-    wire_positions = _calc_wirearray_coords(num_wires, radius_in, radius_ext, C=(x_center, y_center))
-
-    # Create wires
-    TOL = is_single_wire ? 0 : 5e-6 # Shrink the radius to avoid overlapping boundaries, this must be greater than Gmsh geometry tolerance
-    for (wire_idx, (wx, wy)) in enumerate(wire_positions)
-
-        _, _, marker, _ = draw_disk(wx, wy, radius_wire - TOL, mesh_size, num_points_circumference)
-
-        # Create wire name
-        elementary_name = create_cable_elementary_name(
-            cable_idx=cable_idx,
-            component_id=comp_id,
-            group_type=material_group,
-            part_type=part_type,
-            layer_idx=layer_idx,
-            phase=phase,
-            wire_idx=wire_idx
-        )
-
-        # Create entity data
-        core_data = CoreEntityData(physical_group_tag, elementary_name, mesh_size)
-        entity_data = CablePartEntity(core_data, part)
-
-        # Add to workspace
-        workspace.unassigned_entities[marker] = entity_data
-    end
-    # Add physical groups to the workspace
-    register_physical_group!(workspace, physical_group_tag, part.material_props)
-
-    # Handle WireArray outermost boundary
-    mesh_size = (radius_ext - radius_in)
-    if !(next_part isa WireArray) && !isnothing(next_part)
-        # step_angle = 2 * pi / num_wires
-        add_mesh_points(
-            radius_in=radius_ext,
-            radius_ext=radius_ext,
-            theta_0=0,
-            theta_1=2 * pi,
-            mesh_size=mesh_size,
-            num_points_ang=num_points_circumference,
-            num_points_rad=0,
-            C=(x_center, y_center),
-            theta_offset=0 #step_angle / 2
-        )
-    end
-
-    # Create air gaps for:
-    # - Multiple wires (always)
-    # - Single wire IF next part is a WireArray
-    # Skip ONLY for single wire when next part is not a WireArray
-    if !is_single_wire
-        # Air gaps will be determined from the boolean fragmentation operation and do not need to be drawn. Only the markers are needed.
-        markers_air_gap = get_air_gap_markers(num_wires, radius_wire, radius_in)
-
-        # Adjust air gap markers to cable center
-        for marker in markers_air_gap
-            marker[1] += x_center
-            marker[2] += y_center
-        end
-
-        # Determine material group - air gaps map to insulators
-        material_group = 2
-
-        # Get air material
-        air_material = get_air_material(workspace)
-
-        # Get or register material ID
-        material_id = get_or_register_material_id(workspace, air_material)
-
-        # Create physical tag with new encoding scheme
-        physical_group_tag_air_gap = encode_physical_group_tag(
-            1,              # Surface type 1 = cable component
-            cable_idx,      # Cable number
-            comp_idx,       # Component number
-            material_group, # Material group from part type
-            material_id     # Material ID from registry
-        )
-
-        for marker in markers_air_gap
-            # elementary names are not assigned to the air gaps because they are not drawn and appear as a result of the boolean operation
-            core_data = CoreEntityData(physical_group_tag_air_gap, "", mesh_size)
-            entity_data = SurfaceEntity(core_data, air_material)
-
-            # Add to unassigned entities with type information
-            workspace.unassigned_entities[marker] = entity_data
-        end
-
-        # Add physical groups to the workspace
-        register_physical_group!(workspace, physical_group_tag_air_gap, air_material)
-    end
-end
-
-"""
-$(TYPEDSIGNATURES)
-
-Specialized method to create the geometry for a `Sector` conductor.
-"""
-function _make_cablepart!(workspace::FEMWorkspace, part::Sector,
-    cable_idx::Int, comp_idx::Int, comp_id::String,
-    phase::Int, layer_idx::Int)
-
-    # Get the cable's center coordinates from the workspace
-    cable_position = workspace.problem_def.system.cables[cable_idx]
-    x_center = to_nominal(cable_position.horz)
-    y_center = to_nominal(cable_position.vert)
-
-    # The vertices in the Sector object are already rotated and relative to the cable's origin.
-    # We just need to translate them to the cable's position in the system.
-    translated_vertices = [GeometryBasics.Point(v[1] + x_center, v[2] + y_center) for v in part.vertices]
-
-    # Calculate mesh size for this part
-    num_elements = workspace.formulation.elements_per_length_conductor
-    mesh_size = _calc_mesh_size(part.radius_in, part.radius_ext, part.material_props, num_elements, workspace)
-
-    # Create the polygon in Gmsh
-    @debug "the translated vertices are $translated_vertices \n they are of type $(typeof(translated_vertices))"
-    surface_tag, marker = draw_polygon(translated_vertices, mesh_size)
-
-    # --- The rest of this function is similar to the other _make_cablepart! methods ---
-
-    # Get material group (1 for conductor)
-    material_group = get_material_group(part)
-    material_id = get_or_register_material_id(workspace, part.material_props)
-
-    # Create physical tag
-    physical_group_tag = encode_physical_group_tag(1, cable_idx, comp_idx, material_group, material_id)
-
-    # Create a descriptive name for the entity
-    elementary_name = create_cable_elementary_name(
-        cable_idx=cable_idx, component_id=comp_id, group_type=material_group,
-        part_type="sector", layer_idx=layer_idx, phase=phase
-    )
-
-    # Create the entity data and add it to the workspace's unassigned entities
-    core_data = CoreEntityData(physical_group_tag, elementary_name, mesh_size)
-    entity_data = CablePartEntity(core_data, part)
-    workspace.unassigned_entities[marker] = entity_data
-
-    # Register the physical group
-    register_physical_group!(workspace, physical_group_tag, part.material_props)
-end
-
-
-"""
-$(TYPEDSIGNATURES)
-
-Specialized method to create the geometry for a `SectorInsulator`.
-"""
-function _make_cablepart!(workspace::FEMWorkspace, part::SectorInsulator,
-    cable_idx::Int, comp_idx::Int, comp_id::String,
-    phase::Int, layer_idx::Int)
-
-    cable_position = workspace.problem_def.system.cables[cable_idx]
-    x_center = to_nominal(cable_position.horz)
-    y_center = to_nominal(cable_position.vert)
-
-    # Translate the vertices for both outer and inner boundaries
-    outer_vertices_translated = [GeometryBasics.Point(v[1] + x_center, v[2] + y_center) for v in part.outer_vertices]
-    inner_vertices_translated = [GeometryBasics.Point(v[1] + x_center, v[2] + y_center) for v in part.inner_sector.vertices]
-
-    # Calculate mesh size for this part
-    num_elements = workspace.formulation.elements_per_length_insulator
-    mesh_size = _calc_mesh_size(part.radius_in, part.radius_ext, part.material_props, num_elements, workspace)
-
-    # Create the polygon with a hole using our new drawing primitive
-    surface_tag, marker = draw_polygon_with_hole(outer_vertices_translated, inner_vertices_translated, mesh_size)
-
-    # --- The rest is similar to the Sector method ---
-
-    material_group = get_material_group(part)
-    material_id = get_or_register_material_id(workspace, part.material_props)
-    physical_group_tag = encode_physical_group_tag(1, cable_idx, comp_idx, material_group, material_id)
-
-    elementary_name = create_cable_elementary_name(
-        cable_idx=cable_idx, component_id=comp_id, group_type=material_group,
-        part_type="sector_insulator", layer_idx=layer_idx, phase=phase
-    )
-
-    core_data = CoreEntityData(physical_group_tag, elementary_name, mesh_size)
-    entity_data = CablePartEntity(core_data, part)
-    workspace.unassigned_entities[marker] = entity_data
-
-    register_physical_group!(workspace, physical_group_tag, part.material_props)
-=======
 	cable_idx::Int, comp_idx::Int, comp_id::String,
 	phase::Int, layer_idx::Int)
 
@@ -716,5 +447,97 @@
 		# Add physical groups to the workspace
 		register_physical_group!(workspace, physical_group_tag_air_gap, air_material)
 	end
->>>>>>> 36c45c1d
+end
+
+"""
+$(TYPEDSIGNATURES)
+
+Specialized method to create the geometry for a `Sector` conductor.
+"""
+function _make_cablepart!(workspace::FEMWorkspace, part::Sector,
+    cable_idx::Int, comp_idx::Int, comp_id::String,
+    phase::Int, layer_idx::Int)
+
+    # Get the cable's center coordinates from the workspace
+    cable_position = workspace.problem_def.system.cables[cable_idx]
+    x_center = to_nominal(cable_position.horz)
+    y_center = to_nominal(cable_position.vert)
+
+    # The vertices in the Sector object are already rotated and relative to the cable's origin.
+    # We just need to translate them to the cable's position in the system.
+    translated_vertices = [GeometryBasics.Point(v[1] + x_center, v[2] + y_center) for v in part.vertices]
+
+    # Calculate mesh size for this part
+    num_elements = workspace.formulation.elements_per_length_conductor
+    mesh_size = _calc_mesh_size(part.radius_in, part.radius_ext, part.material_props, num_elements, workspace)
+
+    # Create the polygon in Gmsh
+    @debug "the translated vertices are $translated_vertices \n they are of type $(typeof(translated_vertices))"
+    surface_tag, marker = draw_polygon(translated_vertices, mesh_size)
+
+    # --- The rest of this function is similar to the other _make_cablepart! methods ---
+
+    # Get material group (1 for conductor)
+    material_group = get_material_group(part)
+    material_id = get_or_register_material_id(workspace, part.material_props)
+
+    # Create physical tag
+    physical_group_tag = encode_physical_group_tag(1, cable_idx, comp_idx, material_group, material_id)
+
+    # Create a descriptive name for the entity
+    elementary_name = create_cable_elementary_name(
+        cable_idx=cable_idx, component_id=comp_id, group_type=material_group,
+        part_type="sector", layer_idx=layer_idx, phase=phase
+    )
+
+    # Create the entity data and add it to the workspace's unassigned entities
+    core_data = CoreEntityData(physical_group_tag, elementary_name, mesh_size)
+    entity_data = CablePartEntity(core_data, part)
+    workspace.unassigned_entities[marker] = entity_data
+
+    # Register the physical group
+    register_physical_group!(workspace, physical_group_tag, part.material_props)
+end
+
+
+"""
+$(TYPEDSIGNATURES)
+
+Specialized method to create the geometry for a `SectorInsulator`.
+"""
+function _make_cablepart!(workspace::FEMWorkspace, part::SectorInsulator,
+    cable_idx::Int, comp_idx::Int, comp_id::String,
+    phase::Int, layer_idx::Int)
+
+    cable_position = workspace.problem_def.system.cables[cable_idx]
+    x_center = to_nominal(cable_position.horz)
+    y_center = to_nominal(cable_position.vert)
+
+    # Translate the vertices for both outer and inner boundaries
+    outer_vertices_translated = [GeometryBasics.Point(v[1] + x_center, v[2] + y_center) for v in part.outer_vertices]
+    inner_vertices_translated = [GeometryBasics.Point(v[1] + x_center, v[2] + y_center) for v in part.inner_sector.vertices]
+
+    # Calculate mesh size for this part
+    num_elements = workspace.formulation.elements_per_length_insulator
+    mesh_size = _calc_mesh_size(part.radius_in, part.radius_ext, part.material_props, num_elements, workspace)
+
+    # Create the polygon with a hole using our new drawing primitive
+    surface_tag, marker = draw_polygon_with_hole(outer_vertices_translated, inner_vertices_translated, mesh_size)
+
+    # --- The rest is similar to the Sector method ---
+
+    material_group = get_material_group(part)
+    material_id = get_or_register_material_id(workspace, part.material_props)
+    physical_group_tag = encode_physical_group_tag(1, cable_idx, comp_idx, material_group, material_id)
+
+    elementary_name = create_cable_elementary_name(
+        cable_idx=cable_idx, component_id=comp_id, group_type=material_group,
+        part_type="sector_insulator", layer_idx=layer_idx, phase=phase
+    )
+
+    core_data = CoreEntityData(physical_group_tag, elementary_name, mesh_size)
+    entity_data = CablePartEntity(core_data, part)
+    workspace.unassigned_entities[marker] = entity_data
+
+    register_physical_group!(workspace, physical_group_tag, part.material_props)
 end